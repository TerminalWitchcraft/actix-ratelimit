[package]
name = "actix-ratelimit"
version = "0.3.0"
authors = ["Hitesh Paul <git@hiteshpaul.com>"]
edition = "2018"
description = "Rate limiting middleware framework for actix-web"
homepage = "https://github.com/TerminalWitchcraft/actix-ratelimit"
repository = "https://github.com/TerminalWitchcraft/actix-ratelimit"
readme = "./README.md"
keywords = ["actix", "actix-web", "ratelimit", "middleware", "rate-limiting"]
categories = ["web-programming::http-server", "web-programming", "asynchronous", "caching", "web-programming::http-client"]
license = "MIT"

[badges]
maintenance = { status = "actively-developed" }
travis-ci = { repository = "TerminalWitchcraft/actix-ratelimit", branch = "master" }

[features]

default = ["memory", "redis-store", "memcached"]
memory = ["dashmap"]
redis-store = ["redis_rs", "backoff"]
memcached = ["r2d2-memcache", "backoff"]

[dependencies]
log = "0.4.11"
actix-web = {version = "4.0.0-beta.1"}
<<<<<<< HEAD
actix-http = {version = "3.0.0-beta.1", features=["actors"]}
actix = "0.11.0-beta.1"
=======
actix-http = {version = "2.2.0", features=["actors"]}
actix = { git = "https://github.com/actix/actix" }
>>>>>>> 0ddc2fca
futures = "0.3.8"
failure = "0.1.8"

dashmap = {version = "4.0.1", optional = true}

redis_rs = {version = "0.15.1", optional = true, package= "redis"}
backoff = {version = "0.2.1", optional = true}
r2d2-memcache = { version = "0.5", optional = true }

[dev-dependencies]
actix-rt = "2.0.0-beta.2"
env_logger = "0.8.2"
version-sync = "0.9.1"<|MERGE_RESOLUTION|>--- conflicted
+++ resolved
@@ -25,13 +25,8 @@
 [dependencies]
 log = "0.4.11"
 actix-web = {version = "4.0.0-beta.1"}
-<<<<<<< HEAD
 actix-http = {version = "3.0.0-beta.1", features=["actors"]}
-actix = "0.11.0-beta.1"
-=======
-actix-http = {version = "2.2.0", features=["actors"]}
 actix = { git = "https://github.com/actix/actix" }
->>>>>>> 0ddc2fca
 futures = "0.3.8"
 failure = "0.1.8"
 
