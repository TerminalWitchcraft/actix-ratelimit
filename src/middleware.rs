//! RateLimiter middleware for actix application
use actix::dev::*;
use actix_web::{
    dev::{Service, ServiceRequest, ServiceResponse, Transform},
    error::Error as AWError,
    error::ErrorInternalServerError,
    http::{HeaderName, HeaderValue},
    HttpResponse,
};
use futures::future::{ok, Ready};
use log::*;
use std::{
    cell::RefCell,
    future::Future,
    ops::Fn,
    pin::Pin,
    rc::Rc,
    task::{Context, Poll},
    time::Duration,
};

use crate::{errors::ARError, ActorMessage, ActorResponse};

/// Type that implements the ratelimit middleware.
///
/// This accepts _interval_ which specifies the
/// window size, _max_requests_ which specifies the maximum number of requests in that window, and
/// _store_ which is essentially a data store used to store client access information. Entry is removed from
/// the store after _interval_.
///
/// # Example
/// ```rust
/// # use std::time::Duration;
/// use actix_ratelimit::{MemoryStore, MemoryStoreActor};
/// use actix_ratelimit::RateLimiter;
///
/// #[actix_rt::main]
/// async fn main() {
///     let store = MemoryStore::new();
///     let ratelimiter = RateLimiter::new(
///                             MemoryStoreActor::from(store.clone()).start())
///                         .with_interval(Duration::from_secs(60))
///                         .with_max_requests(100);
/// }
/// ```
pub struct RateLimiter<T>
where
    T: Handler<ActorMessage> + Send + Sync + 'static,
    T::Context: ToEnvelope<T, ActorMessage>,
{
    interval: Duration,
    max_requests: usize,
    store: Addr<T>,
    identifier: Rc<Box<dyn Fn(&ServiceRequest) -> Result<String, ARError>>>,
}

impl<T> RateLimiter<T>
where
    T: Handler<ActorMessage> + Send + Sync + 'static,
    <T as Actor>::Context: ToEnvelope<T, ActorMessage>,
{
    /// Creates a new instance of `RateLimiter` with the provided address of `StoreActor`.
    pub fn new(store: Addr<T>) -> Self {
        let identifier = |req: &ServiceRequest| {
            let connection_info = req.connection_info();
            let ip = connection_info
                .remote_addr()
                .ok_or(ARError::IdentificationError)?;
            Ok(String::from(ip))
        };
        RateLimiter {
            interval: Duration::from_secs(0),
            max_requests: 0,
            store: store,
            identifier: Rc::new(Box::new(identifier)),
        }
    }

    /// Specify the interval. The counter for a client is reset after this interval
    pub fn with_interval(mut self, interval: Duration) -> Self {
        self.interval = interval;
        self
    }

    /// Specify the maximum number of requests allowed in the given interval.
    pub fn with_max_requests(mut self, max_requests: usize) -> Self {
        self.max_requests = max_requests;
        self
    }

    /// Function to get the identifier for the client request
    pub fn with_identifier<F: Fn(&ServiceRequest) -> Result<String, ARError> + 'static>(
        mut self,
        identifier: F,
    ) -> Self {
        self.identifier = Rc::new(Box::new(identifier));
        self
    }
}

impl<T, S, B> Transform<S, ServiceRequest> for RateLimiter<T>
where
    T: Handler<ActorMessage> + Send + Sync + 'static,
    T::Context: ToEnvelope<T, ActorMessage>,
    S: Service<ServiceRequest, Response = ServiceResponse<B>, Error = AWError> + 'static,
    S::Future: 'static,
    B: 'static,
{
    type Response = ServiceResponse<B>;
    type Error = S::Error;
    type InitError = ();
    type Transform = RateLimitMiddleware<S, T>;
    type Future = Ready<Result<Self::Transform, Self::InitError>>;

    fn new_transform(&self, service: S) -> Self::Future {
        ok(RateLimitMiddleware {
            service: Rc::new(RefCell::new(service)),
            store: self.store.clone(),
            max_requests: self.max_requests,
            interval: self.interval.as_secs(),
            identifier: self.identifier.clone(),
        })
    }
}

/// Service factory for RateLimiter
pub struct RateLimitMiddleware<S, T>
where
    S: 'static,
    T: Handler<ActorMessage> + 'static,
{
    service: Rc<RefCell<S>>,
    store: Addr<T>,
    // Exists here for the sole purpose of knowing the max_requests and interval from RateLimiter
    max_requests: usize,
    interval: u64,
    identifier: Rc<Box<dyn Fn(&ServiceRequest) -> Result<String, ARError> + 'static>>,
}

impl<T, S, B> Service<ServiceRequest> for RateLimitMiddleware<S, T>
where
    T: Handler<ActorMessage> + 'static,
    S: Service<ServiceRequest, Response = ServiceResponse<B>, Error = AWError> + 'static,
    S::Future: 'static,
    B: 'static,
    T::Context: ToEnvelope<T, ActorMessage>,
{
    type Response = ServiceResponse<B>;
    type Error = S::Error;
    type Future = Pin<Box<dyn Future<Output = Result<Self::Response, Self::Error>>>>;

    fn poll_ready(&mut self, cx: &mut Context<'_>) -> Poll<Result<(), Self::Error>> {
        self.service.borrow_mut().poll_ready(cx)
    }

    fn call(&mut self, req: ServiceRequest) -> Self::Future {
        let store = self.store.clone();
        let mut srv = self.service.clone();
        let max_requests = self.max_requests;
        let interval = Duration::from_secs(self.interval);
        let identifier = self.identifier.clone();
        Box::pin(async move {
            let identifier: String = (identifier)(&req)?;
            let remaining: ActorResponse = match store
                .send(ActorMessage::Get(String::from(&identifier)))
<<<<<<< HEAD
                .await.map_err(ErrorInternalServerError)?;
=======
                .await {
                Ok(r) => r,
                Err(_) => panic!("doh")
            };
>>>>>>> 0ddc2fca
            match remaining {
                ActorResponse::Get(opt) => {
                    let opt = opt.await?;
                    if let Some(c) = opt {
                        // Existing entry in store
                        let reset: Duration = match store
                            .send(ActorMessage::Expire(String::from(&identifier)))
<<<<<<< HEAD
                            .await.map_err(ErrorInternalServerError)?;
                        let reset: Duration = match expiry {
                            ActorResponse::Expire(dur) => dur.await?,
                            _ => unreachable!(),
=======
                            .await {
                            Ok(a) => match a {
                                ActorResponse::Expire(dur) => dur.await?,
                                _ => unreachable!(),
                            }
                            Err(_) => panic!("doh")
>>>>>>> 0ddc2fca
                        };
                        if c == 0 {
                            info!("Limit exceeded for client: {}", &identifier);
                            let mut response = HttpResponse::TooManyRequests();
                            // let mut response = (error_callback)(&mut response);
                            response.set_header("x-ratelimit-limit", max_requests.to_string());
                            response.set_header("x-ratelimit-remaining", c.to_string());
                            response.set_header("x-ratelimit-reset", reset.as_secs().to_string());
                            Err(response.into())
                        } else {
                            // Decrement value
                            let updated_value: usize = match store
                                .send(ActorMessage::Update {
                                    key: identifier,
                                    value: 1,
                                })
<<<<<<< HEAD
                                .await.map_err(ErrorInternalServerError)?;
                            let updated_value: usize = match res {
                                ActorResponse::Update(c) => c.await?,
                                _ => unreachable!(),
=======
                                .await {
                                Ok(res) => match res {
                                    ActorResponse::Update(c) => c.await?,
                                    _ => unreachable!(),
                                }
                                Err(_) => panic!("doh")
>>>>>>> 0ddc2fca
                            };

                            // Execute the request
                            let fut = srv.call(req);
                            let mut res = fut.await?;
                            let headers = res.headers_mut();
                            // Safe unwraps, since usize is always convertible to string
                            headers.insert(
                                HeaderName::from_static("x-ratelimit-limit"),
                                HeaderValue::from_str(max_requests.to_string().as_str())?,
                            );
                            headers.insert(
                                HeaderName::from_static("x-ratelimit-remaining"),
                                HeaderValue::from_str(updated_value.to_string().as_str())?,
                            );
                            headers.insert(
                                HeaderName::from_static("x-ratelimit-reset"),
                                HeaderValue::from_str(reset.as_secs().to_string().as_str())?,
                            );
                            Ok(res)
                        }
                    } else {
                        // New client, create entry in store
                        let current_value = max_requests - 1;
                        match store
                            .send(ActorMessage::Set {
                                key: String::from(&identifier),
                                value: current_value,
                                expiry: interval,
                            })
<<<<<<< HEAD
                            .await.map_err(ErrorInternalServerError)?;
                        match res {
                            ActorResponse::Set(c) => c.await?,
                            _ => unreachable!(),
                        }
=======
                            .await {
                            Ok(res) => match res {
                                ActorResponse::Set(c) => c.await?,
                                _ => unreachable!(),
                            }
                            Err(_) => panic!("doh")
                        };
>>>>>>> 0ddc2fca
                        let fut = srv.call(req);
                        let mut res = fut.await?;
                        let headers = res.headers_mut();
                        // Safe unwraps, since usize is always convertible to string
                        headers.insert(
                            HeaderName::from_static("x-ratelimit-limit"),
                            HeaderValue::from_str(max_requests.to_string().as_str()).unwrap(),
                        );
                        headers.insert(
                            HeaderName::from_static("x-ratelimit-remaining"),
                            HeaderValue::from_str(current_value.to_string().as_str()).unwrap(),
                        );
                        headers.insert(
                            HeaderName::from_static("x-ratelimit-reset"),
                            HeaderValue::from_str(interval.as_secs().to_string().as_str()).unwrap(),
                        );
                        Ok(res)
                    }
                }
                _ => {
                    unreachable!();
                }
            }
        })
    }
}<|MERGE_RESOLUTION|>--- conflicted
+++ resolved
@@ -163,14 +163,7 @@
             let identifier: String = (identifier)(&req)?;
             let remaining: ActorResponse = match store
                 .send(ActorMessage::Get(String::from(&identifier)))
-<<<<<<< HEAD
                 .await.map_err(ErrorInternalServerError)?;
-=======
-                .await {
-                Ok(r) => r,
-                Err(_) => panic!("doh")
-            };
->>>>>>> 0ddc2fca
             match remaining {
                 ActorResponse::Get(opt) => {
                     let opt = opt.await?;
@@ -178,19 +171,10 @@
                         // Existing entry in store
                         let reset: Duration = match store
                             .send(ActorMessage::Expire(String::from(&identifier)))
-<<<<<<< HEAD
                             .await.map_err(ErrorInternalServerError)?;
                         let reset: Duration = match expiry {
                             ActorResponse::Expire(dur) => dur.await?,
                             _ => unreachable!(),
-=======
-                            .await {
-                            Ok(a) => match a {
-                                ActorResponse::Expire(dur) => dur.await?,
-                                _ => unreachable!(),
-                            }
-                            Err(_) => panic!("doh")
->>>>>>> 0ddc2fca
                         };
                         if c == 0 {
                             info!("Limit exceeded for client: {}", &identifier);
@@ -207,19 +191,10 @@
                                     key: identifier,
                                     value: 1,
                                 })
-<<<<<<< HEAD
                                 .await.map_err(ErrorInternalServerError)?;
                             let updated_value: usize = match res {
                                 ActorResponse::Update(c) => c.await?,
                                 _ => unreachable!(),
-=======
-                                .await {
-                                Ok(res) => match res {
-                                    ActorResponse::Update(c) => c.await?,
-                                    _ => unreachable!(),
-                                }
-                                Err(_) => panic!("doh")
->>>>>>> 0ddc2fca
                             };
 
                             // Execute the request
@@ -250,21 +225,11 @@
                                 value: current_value,
                                 expiry: interval,
                             })
-<<<<<<< HEAD
                             .await.map_err(ErrorInternalServerError)?;
                         match res {
                             ActorResponse::Set(c) => c.await?,
                             _ => unreachable!(),
                         }
-=======
-                            .await {
-                            Ok(res) => match res {
-                                ActorResponse::Set(c) => c.await?,
-                                _ => unreachable!(),
-                            }
-                            Err(_) => panic!("doh")
-                        };
->>>>>>> 0ddc2fca
                         let fut = srv.call(req);
                         let mut res = fut.await?;
                         let headers = res.headers_mut();
